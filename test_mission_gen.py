#!/usr/bin/env python3

import random
import time
from optparse import OptionParser

from levels import level_list

from PyQt5.QtWidgets import QApplication
from gym_minigrid.rendering import Window

<<<<<<< HEAD
        #[Instr(action="drop", object=Object(color="red", loc=None, type="key"))],
        #[Instr(action="goto", object=Object(color="blue", loc=AbsLoc('north'), type="ball"))],
        #[Instr(action="goto", object=Object(color="green", loc=AbsLoc('east'), type="box"))],
        #[Instr(action="open", object=Object(color="yellow", loc=AbsLoc('north'), type="door"))],
    ]
    """

    # while True:
    #     instr = gen_instr()
    #     if instr[0].object.type == 'door':
    #         break
    instr = [
        Instr(action="open", object=Object(type="door", color="red", loc=None, state="locked")),
        Instr(action="pick", object=Object(type="key", color="green", loc="left", state=None)),
        Instr(action="open", object=Object(type="door", color="blue", loc=None, state=None)),
        Instr(action="drop", object=None)
    ]

    print(instr)
    print(gen_instr_seq_surface(instr, seed))

    env = gen_env(instr, seed)
    verifier = InstrSeqVerifier(env, instr)
=======
def test():
    parser = OptionParser()
    parser.add_option(
        "--level-no",
        type="int",
        default=0
    )
    parser.add_option(
        "--seed",
        type="int",
        default=0
    )
    (options, args) = parser.parse_args()

    level = level_list[options.level_no]
    mission = level.gen_mission(options.seed)

    # TODO: if seed is -1, pick random?

    print(mission.instrs)
    print(mission.surface)

    app = QApplication([])
    window = Window()

    def reset():
        mission.reset()
        pixmap = mission.render('pixmap')
        window.setPixmap(pixmap)
        window.setKeyDownCb(keyDownCb)
>>>>>>> a8d72b41

    def keyDownCb(keyName):
        if keyName == 'ESCAPE':
            window.close()

        action = 0
        if keyName == 'LEFT':
            action = mission.actions.left
        elif keyName == 'RIGHT':
            action = mission.actions.right
        elif keyName == 'UP':
            action = mission.actions.forward
        elif keyName == 'SPACE':
            action = mission.actions.toggle
        elif keyName == 'PAGE_UP':
            action = mission.actions.pickup
        elif keyName == 'PAGE_DOWN':
            action = mission.actions.drop
        else:
            return

<<<<<<< HEAD
        _, _, _, _ = env.step(action)
        done = verifier.step()
        print("is done:", done)
=======
        obs, reward, done, info = mission.step(action)
        print(done)
>>>>>>> a8d72b41

        if done == True:
            reset()

    reset()

    while True:
        time.sleep(0.01)
        pixmap = mission.render('pixmap')
        window.setPixmap(pixmap)
        app.processEvents()
        if window.closed:
           break

test()<|MERGE_RESOLUTION|>--- conflicted
+++ resolved
@@ -9,31 +9,6 @@
 from PyQt5.QtWidgets import QApplication
 from gym_minigrid.rendering import Window
 
-<<<<<<< HEAD
-        #[Instr(action="drop", object=Object(color="red", loc=None, type="key"))],
-        #[Instr(action="goto", object=Object(color="blue", loc=AbsLoc('north'), type="ball"))],
-        #[Instr(action="goto", object=Object(color="green", loc=AbsLoc('east'), type="box"))],
-        #[Instr(action="open", object=Object(color="yellow", loc=AbsLoc('north'), type="door"))],
-    ]
-    """
-
-    # while True:
-    #     instr = gen_instr()
-    #     if instr[0].object.type == 'door':
-    #         break
-    instr = [
-        Instr(action="open", object=Object(type="door", color="red", loc=None, state="locked")),
-        Instr(action="pick", object=Object(type="key", color="green", loc="left", state=None)),
-        Instr(action="open", object=Object(type="door", color="blue", loc=None, state=None)),
-        Instr(action="drop", object=None)
-    ]
-
-    print(instr)
-    print(gen_instr_seq_surface(instr, seed))
-
-    env = gen_env(instr, seed)
-    verifier = InstrSeqVerifier(env, instr)
-=======
 def test():
     parser = OptionParser()
     parser.add_option(
@@ -64,7 +39,6 @@
         pixmap = mission.render('pixmap')
         window.setPixmap(pixmap)
         window.setKeyDownCb(keyDownCb)
->>>>>>> a8d72b41
 
     def keyDownCb(keyName):
         if keyName == 'ESCAPE':
@@ -86,14 +60,8 @@
         else:
             return
 
-<<<<<<< HEAD
-        _, _, _, _ = env.step(action)
-        done = verifier.step()
+        obs, reward, done, info = mission.step(action)
         print("is done:", done)
-=======
-        obs, reward, done, info = mission.step(action)
-        print(done)
->>>>>>> a8d72b41
 
         if done == True:
             reset()
