--- conflicted
+++ resolved
@@ -62,13 +62,7 @@
             observation_space = self.env.observation_space
             action_space = self.env.action_space
 
-<<<<<<< HEAD
         self.obss_preprocessor = utils.ObssPreprocessor(args.store_model_to, observation_space, args.load_model_from)
-=======
-        self.model_name = args.model
-
-        self.obss_preprocessor = utils.ObssPreprocessor(args.model, observation_space)
->>>>>>> 5ecdbf7f
 
         # Define actor-critic model
 
@@ -89,7 +83,6 @@
         self.scheduler = torch.optim.lr_scheduler.StepLR(self.optimizer, step_size=100, gamma=0.9)
 
         self.device = torch.device("cuda" if torch.cuda.is_available() else "cpu")
-
 
     @staticmethod
     def default_model_name(args):
@@ -112,9 +105,6 @@
             default_model_name = args.load_model_from + '_pretrained_' + default_model_name
         return default_model_name
 
-
-
-
     def starting_indexes(self, num_frames):
         if num_frames % self.args.recurrence == 0:
             return np.arange(0, num_frames, self.args.recurrence)
