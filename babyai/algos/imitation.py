--- conflicted
+++ resolved
@@ -6,7 +6,7 @@
 import sys
 import itertools
 import torch
-from babyai.evaluate import evaluate, batch_evaluate, evaluateProc
+from babyai.evaluate import batch_evaluate
 import babyai.utils as utils
 from babyai.rl import DictList
 from babyai.model import ACModel
@@ -31,17 +31,12 @@
             self.train_demos = [utils.load_demos(utils.get_demos_path(demo_file, env, demos_origin, valid=False))[:episodes]
                                 for env, demo_file, demos_origin, episodes in self.args.env]
 
-<<<<<<< HEAD
             self.train_demos = [[demo[0] for demo in demos] for demos in self.train_demos]
             self.val_demos = [utils.load_demos(utils.get_demos_path(demo_file, env, demos_origin, valid=True))[:self.args.val_episodes]
                               for env, demo_file, demos_origin, _ in self.args.env]
 
-
             self.val_demos = [[demo[0] for demo in demos] for demos in self.val_demos]
-=======
-            self.val_demos = [utils.load_demos(utils.get_demos_path(env=env, origin=demos_origin, valid=True))[:1]
-                              for env, demos_origin, _ in self.args.env]
->>>>>>> 7a7919d0
+
 
             # Environment created for calculating the mean reward during validation
             self.env = [gym.make(item[0]) for item in self.args.env]
@@ -67,14 +62,11 @@
                 logger.info('Using all the available {} demos to evaluate valid. accuracy'.format(len(self.val_demos)))
             self.val_demos = self.val_demos[:self.args.val_episodes]
 
-<<<<<<< HEAD
             # Separating train offsets and train demos
             self.train_offsets = [item[1] for item in self.train_demos]
             self.train_demos = [item[0] for item in self.train_demos]
             self.val_demos = [item[0] for item in self.val_demos]
-=======
-
->>>>>>> 7a7919d0
+
             observation_space = self.env.observation_space
             action_space = self.env.action_space
 
@@ -255,14 +247,9 @@
         agent.model.eval()
         logs = []
 
-<<<<<<< HEAD
         for env_name in ([self.args.env] if isinstance(self.args.env, str) else list(zip(*self.args.env))[0]):
             logs += [batch_evaluate(agent, env_name, self.args.val_seed, episodes)]
         agent.model.train()
-=======
-        val_log = self.run_epoch_recurrence(self.val_demos)
-        validation_accuracy = np.mean(val_log["accuracy"])
->>>>>>> 7a7919d0
 
         if type(self.args.env) != list:
             assert len(logs) == 1
@@ -351,12 +338,8 @@
                 mean_return = np.mean(valid_log['return_per_episode'])
                 success_rate = np.mean([1 if r > 0 else 0 for r in valid_log['return_per_episode']])
 
-                if not self.args.no_mem:
-                    val_log = self.run_epoch_recurrence(self.val_demos)
-                else:
-                    val_log = self.run_epoch_norecur(self.flat_val_demos)
+                val_log = self.run_epoch_recurrence(self.val_demos)
                 validation_accuracy = np.mean(val_log["accuracy"])
-
 
                 if status['i'] % self.args.log_interval == 0:
                     validation_data = [validation_accuracy, mean_return, success_rate]
